/*
 * Copyright 2015 Ben Manes. All Rights Reserved.
 *
 * Licensed under the Apache License, Version 2.0 (the "License");
 * you may not use this file except in compliance with the License.
 * You may obtain a copy of the License at
 *
 *     http://www.apache.org/licenses/LICENSE-2.0
 *
 * Unless required by applicable law or agreed to in writing, software
 * distributed under the License is distributed on an "AS IS" BASIS,
 * WITHOUT WARRANTIES OR CONDITIONS OF ANY KIND, either express or implied.
 * See the License for the specific language governing permissions and
 * limitations under the License.
 */
package com.github.benmanes.caffeine.cache.simulator.admission.countmin4;

import static com.google.common.base.Preconditions.checkArgument;

import javax.annotation.Nonnegative;

import com.github.benmanes.caffeine.cache.simulator.BasicSettings;
import com.github.benmanes.caffeine.cache.simulator.admission.Frequency;
import com.typesafe.config.Config;

/**
 * A probabilistic multiset for estimating the popularity of an element within a time window. The
 * maximum frequency of an element is limited to 15 (4-bits) and extensions provide the aging
 * process.
 *
 * @author ben.manes@gmail.com (Ben Manes)
 */
public abstract class CountMin4 implements Frequency {
  static final long[] SEED = new long[] { // A mixture of seeds from FNV-1a, CityHash, and Murmur3
      0xc3a5c85c97cb3127L, 0xb492b66fbe98f273L, 0x9ae16a3b2f90404fL, 0xcbf29ce484222325L};
  static final long RESET_MASK = 0x7777777777777777L;

  protected final int randomSeed;

  protected boolean conservative;
  protected int tableMask;
  protected long[] table;
<<<<<<< HEAD
  int step =1;
=======
  protected int step = 1;
>>>>>>> 9cab00e5

  /**
   * Creates a frequency sketch that can accurately estimate the popularity of elements given
   * the maximum size of the cache.
   */
  protected CountMin4(Config config) {
    BasicSettings settings = new BasicSettings(config);
    conservative = settings.tinyLfu().conservative();
    checkArgument(settings.randomSeed() != 0);
    randomSeed = settings.randomSeed();

    double countersMultiplier = settings.tinyLfu().countMin4().countersMultiplier();
    long counters = (long) (countersMultiplier * settings.maximumSize());
    ensureCapacity(counters);
  }

  /**
   * Increases the capacity of this <tt>FrequencySketch</tt> instance, if necessary, to ensure that
   * it can accurately estimate the popularity of elements given the maximum size of the cache. This
   * operation forgets all previous counts when resizing.
   *
   * @param maximumSize the maximum size of the cache
   */
  protected void ensureCapacity(@Nonnegative long maximumSize) {
    checkArgument(maximumSize >= 0);
    int maximum = (int) Math.min(maximumSize, Integer.MAX_VALUE >>> 1);
    if ((table != null) && (table.length >= maximum)) {
      return;
    }

    table = new long[(maximum == 0) ? 1 : ceilingNextPowerOfTwo(maximum)];
    tableMask = Math.max(0, table.length - 1);
  }

  /**
   * Returns the estimated number of occurrences of an element, up to the maximum (15).
   *
   * @param e the element to count occurrences of
   * @return the estimated number of occurrences of the element; possibly zero but never negative
   */
  @Override
  @Nonnegative
  public int frequency(long e) {
    int hash = spread(Long.hashCode(e));
    int start = (hash & 3) << 2;
    int frequency = Integer.MAX_VALUE;
    for (int i = 0; i < 4; i++) {
      int index = indexOf(hash, i);
      int count = (int) ((table[index] >>> ((start + i) << 2)) & 0xfL);
      frequency = Math.min(frequency, count);
    }
    return frequency;
  }

  /**
   * Increments the popularity of the element if it does not exceed the maximum (15). The popularity
   * of all elements will be periodically down sampled when the observed events exceeds a threshold.
   * This process provides a frequency aging to allow expired long term entries to fade away.
   *
   * @param e the element to add
   */
  @Override
  public void increment(long e) {
    if (conservative) {
      conservativeIncrement(e);
    } else {
      regularIncrement(e);
    }
  }

  /** Increments all of the associated counters. */
  void regularIncrement(long e) {
    int hash = spread(Long.hashCode(e));
    int start = (hash & 3) << 2;

    // Loop unrolling improves throughput by 5m ops/s
    int index0 = indexOf(hash, 0);
    int index1 = indexOf(hash, 1);
    int index2 = indexOf(hash, 2);
    int index3 = indexOf(hash, 3);

<<<<<<< HEAD
    boolean added = incrementAt(index0, start,step);
    added |= incrementAt(index1, start + 1,step);
    added |= incrementAt(index2, start + 2,step);
    added |= incrementAt(index3, start + 3,step);
=======
    boolean added = incrementAt(index0, start, step);
    added |= incrementAt(index1, start + 1, step);
    added |= incrementAt(index2, start + 2, step);
    added |= incrementAt(index3, start + 3, step);
>>>>>>> 9cab00e5

    tryReset(added);
  }

  /** Increments the associated counters that are at the observed minimum. */
  void conservativeIncrement(long e) {
    int hash = spread(Long.hashCode(e));
    int start = (hash & 3) << 2;

    int[] index = new int[4];
    int[] count = new int[4];
    int min = Integer.MAX_VALUE;
    for (int i = 0; i < 4; i++) {
      index[i] = indexOf(hash, i);
      count[i] = (int) ((table[index[i]] >>> ((start + i) << 2)) & 0xfL);
      min = Math.min(min, count[i]);
    }

    if (min == 15) {
      tryReset(false);
      return;
    }

    for (int i = 0; i < 4; i++) {
      if (count[i] == min) {
<<<<<<< HEAD
        incrementAt(index[i], start + i,1);
=======
        incrementAt(index[i], start + i, step);
>>>>>>> 9cab00e5
      }
    }
    tryReset(true);
  }

  /** Performs the aging process after an addition to allow old entries to fade away. */
  protected void tryReset(boolean added) {}

  /**
   * Increments the specified counter by 1 if it is not already at the maximum value (15).
   *
   * @param i the table index (16 counters)
   * @param j the counter to increment
   * @return if incremented
   */
  boolean incrementAt(int i, int j, long step) {
    int offset = j << 2;
    long mask = (0xfL << offset);
    if ((table[i] & mask) != mask) {
      table[i] += (step << offset);
      return true;
    }
    return false;
  }

  /**
   * Returns the table index for the counter at the specified depth.
   *
   * @param item the element's hash
   * @param i the counter depth
   * @return the table index
   */
  int indexOf(int item, int i) {
    long hash = SEED[i] * item;
    hash += hash >> 32;
    return ((int) hash) & tableMask;
  }

  /**
   * Applies a supplemental hash function to a given hashCode, which defends against poor quality
   * hash functions.
   */
  int spread(int x) {
    x = ((x >>> 16) ^ x) * 0x45d9f3b;
    x = ((x >>> 16) ^ x) * randomSeed;
    return (x >>> 16) ^ x;
  }

  static int ceilingNextPowerOfTwo(int x) {
    // From Hacker's Delight, Chapter 3, Harry S. Warren Jr.
    return 1 << -Integer.numberOfLeadingZeros(x - 1);
  }
}<|MERGE_RESOLUTION|>--- conflicted
+++ resolved
@@ -40,11 +40,7 @@
   protected boolean conservative;
   protected int tableMask;
   protected long[] table;
-<<<<<<< HEAD
   int step =1;
-=======
-  protected int step = 1;
->>>>>>> 9cab00e5
 
   /**
    * Creates a frequency sketch that can accurately estimate the popularity of elements given
@@ -59,6 +55,7 @@
     double countersMultiplier = settings.tinyLfu().countMin4().countersMultiplier();
     long counters = (long) (countersMultiplier * settings.maximumSize());
     ensureCapacity(counters);
+
   }
 
   /**
@@ -126,17 +123,10 @@
     int index2 = indexOf(hash, 2);
     int index3 = indexOf(hash, 3);
 
-<<<<<<< HEAD
     boolean added = incrementAt(index0, start,step);
     added |= incrementAt(index1, start + 1,step);
     added |= incrementAt(index2, start + 2,step);
     added |= incrementAt(index3, start + 3,step);
-=======
-    boolean added = incrementAt(index0, start, step);
-    added |= incrementAt(index1, start + 1, step);
-    added |= incrementAt(index2, start + 2, step);
-    added |= incrementAt(index3, start + 3, step);
->>>>>>> 9cab00e5
 
     tryReset(added);
   }
@@ -162,11 +152,7 @@
 
     for (int i = 0; i < 4; i++) {
       if (count[i] == min) {
-<<<<<<< HEAD
         incrementAt(index[i], start + i,1);
-=======
-        incrementAt(index[i], start + i, step);
->>>>>>> 9cab00e5
       }
     }
     tryReset(true);
@@ -183,14 +169,16 @@
    * @return if incremented
    */
   boolean incrementAt(int i, int j, long step) {
-    int offset = j << 2;
-    long mask = (0xfL << offset);
-    if ((table[i] & mask) != mask) {
-      table[i] += (step << offset);
-      return true;
-    }
-    return false;
-  }
+	  int offset = j << 2;
+	  long mask = (0xfL << offset);
+	  if ((table[i] & mask) != mask) {
+	    long current = (table[i] & mask) >>> offset;
+	    long update = Math.min(current + step, 15);
+	    table[i] = (table[i] & ~mask) | (update << offset);
+	    return true;
+	  }
+	  return false;
+	}
 
   /**
    * Returns the table index for the counter at the specified depth.
